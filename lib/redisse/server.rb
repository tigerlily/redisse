--- conflicted
+++ resolved
@@ -7,6 +7,11 @@
 module Redisse
 
   # Public: Run the server.
+  #
+  # By default, the {#channels} method is called directly.
+  #
+  # If {#nginx_internal_url} is set, the channels will actually come from the
+  # internal redirect URL generated in the Rack app by {#redirect_endpoint}.
   def run
     server = Server.new(self, api)
     runner = Goliath::Runner.new(ARGV, server)
@@ -15,20 +20,8 @@
     runner.run
   end
 
-<<<<<<< HEAD
 private
 
-  # Private: An object that returns channels from a Rack env.
-  #
-  # The returned object is used by Redisse::Server to determine the list of
-  # channels to subscribe to.
-  #
-  # By default, it returns self, so your module's `channels` method is called
-  # directly.
-  #
-  # If nginx_internal_url is set, the channels will actually come from the
-  # internal redirect URL generated in the Rack app by
-  # Redisse#redirect_endpoint.
   def api
     if nginx_internal_url
       FromQueryString.new
@@ -37,6 +30,7 @@
     end
   end
 
+  # Internal: Extracts channels from the query string of the redirect URL.
   class FromQueryString
     def channels(env)
       query_string = env['QUERY_STRING'] || ''
@@ -48,11 +42,9 @@
     end
   end
 
-=======
   # Internal: Goliath::API class that defines the server.
   #
   # See {Redisse#run}.
->>>>>>> c540d21a
   class Server < Goliath::API
     require 'redisse/server/stats'
     require 'redisse/server/responses'
